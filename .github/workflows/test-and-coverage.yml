name: Test and Coverage

on:
  push:
    branches: [main, develop]
  pull_request:
    branches: [main, develop]

jobs:
  test:
    runs-on: ubuntu-latest
    strategy:
      matrix:
        python-version: ["3.11", "3.12"]

    steps:
      - uses: actions/checkout@v4

      - name: Set up Python ${{ matrix.python-version }}
        uses: actions/setup-python@v4
        with:
          python-version: ${{ matrix.python-version }}

      - name: Install dependencies
        run: |
          python -m venv .venv
          source .venv/bin/activate
          python -m pip install --upgrade pip
          cd grimoire-runner
          pip install -e ".[dev]"
        shell: bash

      - name: Run tests with coverage
        run: |
          source .venv/bin/activate
          cd grimoire-runner
          echo "::group::🧪 Running Tests with Coverage (including performance tests)"
          python -m pytest tests/ \
            --cov=grimoire_runner \
            --cov-report=term-missing \
            --cov-report=html \
            --log-level=WARNING \
<<<<<<< HEAD
            --override-ini="addopts=-v --tb=short"
=======
            --tb=short
>>>>>>> 42781686
          echo "::endgroup::"
        shell: bash

      - name: Upload coverage reports
        if: always()
        uses: actions/upload-artifact@v4
        with:
          name: coverage-report-python-${{ matrix.python-version }}
          path: grimoire-runner/htmlcov/
          retention-days: 30

  lint:
    runs-on: ubuntu-latest
    steps:
      - uses: actions/checkout@v4

      - name: Set up Python
        uses: actions/setup-python@v4
        with:
          python-version: "3.11"

      - name: Install dependencies
        run: |
          python -m venv .venv
          source .venv/bin/activate
          python -m pip install --upgrade pip
          cd grimoire-runner
          pip install -e ".[dev]"
        shell: bash

      - name: Run Ruff linting
        run: |
          source .venv/bin/activate
          cd grimoire-runner
          echo "::group::🔍 Ruff Linting"
          if ruff check src/ tests/ --output-format=github; then
            echo "✅ No linting issues found!"
          else
            echo "⚠️ Linting issues found - see annotations above"
          fi
          echo "::endgroup::"
        shell: bash
        continue-on-error: true # Don't fail CI on ruff warnings for now

      - name: Run Ruff formatting check
        run: |
          source .venv/bin/activate
          cd grimoire-runner
          echo "::group::🎨 Code Formatting"
          if ruff format --check src/ tests/; then
            echo "✅ Code formatting is correct!"
          else
            echo "❌ Code formatting issues found"
            exit 1
          fi
          echo "::endgroup::"
        shell: bash

      - name: Check import sorting
        run: |
          source .venv/bin/activate
          cd grimoire-runner
          echo "::group::📦 Import Sorting"
          if ruff check --select I src/ tests/; then
            echo "✅ Import sorting is correct!"
          else
            echo "⚠️ Import sorting issues found"
          fi
          echo "::endgroup::"
        shell: bash
        continue-on-error: true # Don't fail CI on import sorting warnings for now

      - name: Run mypy
        run: |
          source .venv/bin/activate
          cd grimoire-runner
          echo "::group::🔍 Type Checking"
          if mypy src/; then
            echo "✅ Type checking passed!"
          else
            echo "⚠️ Type checking issues found"
          fi
          echo "::endgroup::"
        shell: bash
        continue-on-error: true # Don't fail CI on mypy errors for now

  spec-validation:
    runs-on: ubuntu-latest
    steps:
      - uses: actions/checkout@v4

      - name: Validate spec files
        run: |
          # Check that all spec files are valid markdown
          find spec/ -name "*.md" -exec echo "Checking {}" \;

          # Check that system files are valid YAML
          find systems/ -name "*.yaml" -o -name "*.yml" | while read file; do
            echo "Validating YAML: $file"
            python -c "import yaml; yaml.safe_load(open('$file'))"
          done

      - name: Upload spec files as artifact
        uses: actions/upload-artifact@v4
        with:
          name: specifications
          path: spec/
          retention-days: 30<|MERGE_RESOLUTION|>--- conflicted
+++ resolved
@@ -40,11 +40,7 @@
             --cov-report=term-missing \
             --cov-report=html \
             --log-level=WARNING \
-<<<<<<< HEAD
             --override-ini="addopts=-v --tb=short"
-=======
-            --tb=short
->>>>>>> 42781686
           echo "::endgroup::"
         shell: bash
 
